--- conflicted
+++ resolved
@@ -90,13 +90,8 @@
     Vec : {
         x float,
         y float,
-<<<<<<< HEAD
         z = 0.0
-    }
-=======
-        z 0.0
     )
->>>>>>> 140c0c5b
 
     Vec.x -- returns 0
 
